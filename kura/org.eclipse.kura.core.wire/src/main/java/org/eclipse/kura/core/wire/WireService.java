--- conflicted
+++ resolved
@@ -135,24 +135,10 @@
     	buildGraph();
     }
 
-<<<<<<< HEAD
 		/*
 		try {
 			String deviceExampleFactPid = "org.eclipse.kura.example.wire.device.DeviceExample";
-=======
-    
-    private void createWire(WireConfiguration wireConf)
-    {
-    	String producerPid = wireConf.getProducerPid();
-    	String consumerPid = wireConf.getConsumerPid();
-    	String filter = wireConf.getConsumerPid();
-        Wire wire = m_wireAdmin.createWire(heaterPid, m_cloudPubPid, null);		        
-    	
-    }
-    {
-       try { 
-			String cloudPubFactPid = "org.eclipse.kura.core.wire.cloud.publisher.CloudPublisher";
->>>>>>> 181a7f50
+
 			ComponentConfiguration compConfig;
 			compConfig = m_configService.getComponentDefaultConfiguration(deviceExampleFactPid);
 			m_devExamplePid = m_configService.createComponent(deviceExampleFactPid, compConfig.getConfigurationProperties());	        
