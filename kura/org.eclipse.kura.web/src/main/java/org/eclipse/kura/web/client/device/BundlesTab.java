/**
 * Copyright (c) 2011, 2014 Eurotech and/or its affiliates
 *
 *  All rights reserved. This program and the accompanying materials
 *  are made available under the terms of the Eclipse Public License v1.0
 *  which accompanies this distribution, and is available at
 *  http://www.eclipse.org/legal/epl-v10.html
 *
 * Contributors:
 *   Eurotech
 */
package org.eclipse.kura.web.client.device;

import java.util.ArrayList;
import java.util.List;

import org.eclipse.kura.web.client.messages.Messages;
import org.eclipse.kura.web.client.resources.Resources;
import org.eclipse.kura.web.client.util.FailureHandler;
import org.eclipse.kura.web.shared.model.GwtGroupedNVPair;
import org.eclipse.kura.web.shared.model.GwtSession;
import org.eclipse.kura.web.shared.model.GwtXSRFToken;
import org.eclipse.kura.web.shared.service.GwtDeviceService;
import org.eclipse.kura.web.shared.service.GwtDeviceServiceAsync;
import org.eclipse.kura.web.shared.service.GwtSecurityTokenService;
import org.eclipse.kura.web.shared.service.GwtSecurityTokenServiceAsync;

import com.extjs.gxt.ui.client.Style.Scroll;
import com.extjs.gxt.ui.client.Style.SelectionMode;
import com.extjs.gxt.ui.client.data.BaseListLoader;
import com.extjs.gxt.ui.client.data.ListLoadResult;
import com.extjs.gxt.ui.client.data.LoadEvent;
import com.extjs.gxt.ui.client.data.RpcProxy;
import com.extjs.gxt.ui.client.event.ButtonEvent;
import com.extjs.gxt.ui.client.event.Listener;
import com.extjs.gxt.ui.client.event.LoadListener;
import com.extjs.gxt.ui.client.event.MessageBoxEvent;
import com.extjs.gxt.ui.client.event.SelectionChangedEvent;
import com.extjs.gxt.ui.client.event.SelectionChangedListener;
import com.extjs.gxt.ui.client.event.SelectionListener;
import com.extjs.gxt.ui.client.store.ListStore;
import com.extjs.gxt.ui.client.widget.ContentPanel;
import com.extjs.gxt.ui.client.widget.Dialog;
import com.extjs.gxt.ui.client.widget.LayoutContainer;
import com.extjs.gxt.ui.client.widget.MessageBox;
import com.extjs.gxt.ui.client.widget.button.Button;
import com.extjs.gxt.ui.client.widget.grid.ColumnConfig;
import com.extjs.gxt.ui.client.widget.grid.ColumnModel;
import com.extjs.gxt.ui.client.widget.grid.Grid;
import com.extjs.gxt.ui.client.widget.grid.GridSelectionModel;
import com.extjs.gxt.ui.client.widget.grid.GridView;
import com.extjs.gxt.ui.client.widget.layout.FitLayout;
import com.extjs.gxt.ui.client.widget.toolbar.SeparatorToolItem;
import com.extjs.gxt.ui.client.widget.toolbar.ToolBar;
import com.google.gwt.core.client.GWT;
import com.google.gwt.user.client.Element;
import com.google.gwt.user.client.rpc.AsyncCallback;
import com.google.gwt.user.client.ui.AbstractImagePrototype;

public class BundlesTab extends LayoutContainer 
{
	private static final Messages MSGS = GWT.create(Messages.class);

	private final GwtSecurityTokenServiceAsync gwtXSRFService = GWT.create(GwtSecurityTokenService.class);
	private final GwtDeviceServiceAsync gwtDeviceService = GWT.create(GwtDeviceService.class);

	@SuppressWarnings("unused")
<<<<<<< HEAD
	private GwtSession      m_currentSession;
	private boolean         m_initialized;

	private Grid<GwtGroupedNVPair> m_grid;
	private ListStore<GwtGroupedNVPair> m_store;	
	private BaseListLoader<ListLoadResult<GwtGroupedNVPair>> m_loader;	


	public BundlesTab(GwtSession currentSession) {
		m_currentSession = currentSession;
		m_initialized    = false;
	}


	protected void onRender(Element parent, int index) 
	{        
		super.onRender(parent, index);         
		setLayout(new FitLayout());
		setId("device-bundles");

		RpcProxy<ListLoadResult<GwtGroupedNVPair>> proxy = new RpcProxy<ListLoadResult<GwtGroupedNVPair>>() {  
			@Override  
			protected void load(Object loadConfig, final AsyncCallback<ListLoadResult<GwtGroupedNVPair>> callback) {
				gwtXSRFService.generateSecurityToken(new AsyncCallback<GwtXSRFToken> () {
					@Override
					public void onFailure(Throwable ex) {
						FailureHandler.handle(ex);
					}

					@Override
					public void onSuccess(GwtXSRFToken token) {	
						gwtDeviceService.findBundles(token, new AsyncCallback<ListLoadResult<GwtGroupedNVPair>>() {    				
							public void onSuccess(ListLoadResult<GwtGroupedNVPair> pairs) {
								callback.onSuccess(pairs);
							}    				
							public void onFailure(Throwable caught) {
								FailureHandler.handle(caught);
							}
						});
					}});
			}
		};

		m_loader = new BaseListLoader<ListLoadResult<GwtGroupedNVPair>>(proxy);

		m_store = new ListStore<GwtGroupedNVPair>(m_loader);  

		ColumnConfig id  = new ColumnConfig("id",  MSGS.deviceBndId(), 10);  
		ColumnConfig name  = new ColumnConfig("name",  MSGS.deviceBndName(), 50);  
		ColumnConfig status = new ColumnConfig("statusLoc", MSGS.deviceBndState(), 20);  
		ColumnConfig version = new ColumnConfig("version", MSGS.deviceBndVersion(), 20);  

		List<ColumnConfig> config = new ArrayList<ColumnConfig>();  
		config.add(id);  
		config.add(name);  
		config.add(status);  
		config.add(version);  

		ColumnModel cm = new ColumnModel(config);    

		GridView view = new GridView();
		view.setForceFit(true);

		m_grid = new Grid<GwtGroupedNVPair>(m_store, cm);  
		m_grid.setView(view);
		m_grid.setBorders(false);
		m_grid.setLoadMask(true);
		m_grid.setStripeRows(true);

		add(m_grid);
		m_initialized = true;
	}


=======
    private GwtSession      m_currentSession;
    private boolean         m_initialized;
	
    private boolean         m_dirty;
    private ToolBar         m_toolBar;
    private Button			m_refreshButton;
    private Button          m_startButton;
    private Button          m_stopButton;
	private Grid<GwtGroupedNVPair> m_grid;
	private ListStore<GwtGroupedNVPair> m_store;	
	private BaseListLoader<ListLoadResult<GwtGroupedNVPair>> m_loader;	
    
	
    public BundlesTab(GwtSession currentSession) {
        m_currentSession = currentSession;
        m_dirty = true;
    	m_initialized    = false;
    }
    
    
    protected void onRender(Element parent, int index) 
    {        
    	super.onRender(parent, index);         
        setLayout(new FitLayout());
        setId("device-bundles");

        initToolbar();
        initBundles();
        
        ContentPanel bundlePanel = new ContentPanel();
        bundlePanel.setBorders(false);
        bundlePanel.setBodyBorder(false);
        bundlePanel.setHeaderVisible(false);
        bundlePanel.setLayout( new FitLayout());
        bundlePanel.setScrollMode(Scroll.AUTO);
        bundlePanel.setTopComponent(m_toolBar);
        bundlePanel.add(m_grid);
        
        add(bundlePanel);
        m_initialized = true;
    }
    
    private void initToolbar() {
    	m_toolBar = new ToolBar();
        m_toolBar.setBorders(true);
        m_toolBar.setId("packages-toolbar");
 
        m_refreshButton = new Button(MSGS.refreshButton(), 
        		AbstractImagePrototype.create(Resources.INSTANCE.refresh()),
                new SelectionListener<ButtonEvent>() {
		            @Override
		            public void componentSelected(ButtonEvent ce) {
		            	m_toolBar.disable();
        				m_dirty = true;
        				refresh();
		            }
		         }
        );
        
        m_refreshButton.setEnabled(true);
        m_toolBar.add(m_refreshButton);
        m_toolBar.add(new SeparatorToolItem());
        
        final AsyncCallback<Void> callback = new AsyncCallback<Void>() {                	    
        	public void onFailure(Throwable caught) {
        		FailureHandler.handle(caught);  
        		m_dirty = true;
        	}            
        	public void onSuccess(Void arg0) {
        		m_dirty = true;
        		refresh();
        	}
        };
        
        m_startButton = new Button(MSGS.deviceTabBundleStart(), 
        		AbstractImagePrototype.create(Resources.INSTANCE.packageAdd()),
                new SelectionListener<ButtonEvent>() {
		            @Override
		            public void componentSelected(ButtonEvent ce) {
		            	m_toolBar.disable();
		            	m_grid.mask(MSGS.waiting());
		                gwtDeviceService.startBundle(m_grid.getSelectionModel().getSelectedItem().getId(), callback);
		            }
		        }
        );
        
        m_startButton.setEnabled(true);
        m_toolBar.add(m_startButton);
        m_toolBar.add(new SeparatorToolItem());
        
        m_stopButton = new Button(MSGS.deviceTabBundleStop(),
        		AbstractImagePrototype.create(Resources.INSTANCE.packageDelete()),
                new SelectionListener<ButtonEvent>() {
		            @Override
		            public void componentSelected(ButtonEvent ce) {
		            	final GwtGroupedNVPair selectedBundle = m_grid.getSelectionModel().getSelectedItem();
		            	MessageBox.confirm(MSGS.confirm(),
		            			           MSGS.deviceStopBundle(selectedBundle.getName()),
		            			           new Listener<MessageBoxEvent>() {
												@Override
												public void handleEvent(MessageBoxEvent be) {
													Dialog  dialog = be.getDialog();
													if (dialog.yesText.equals(be.getButtonClicked().getText())) {
														m_toolBar.disable();
						            					m_grid.mask(MSGS.waiting());
						            					gwtDeviceService.stopBundle(m_grid.getSelectionModel().getSelectedItem().getId(), callback);
													}
													
												}
		            						}
		            	);
		            }
        		}
        );


        m_stopButton.setEnabled(true);
        m_toolBar.add(m_stopButton);
        m_toolBar.add(new SeparatorToolItem());
        
        m_toolBar.disable();
    }
    
    private void initBundles() {
    	RpcProxy<ListLoadResult<GwtGroupedNVPair>> proxy = new RpcProxy<ListLoadResult<GwtGroupedNVPair>>() {  
            @Override  
            protected void load(Object loadConfig, final AsyncCallback<ListLoadResult<GwtGroupedNVPair>> callback) {
            	gwtDeviceService.findBundles( new AsyncCallback<ListLoadResult<GwtGroupedNVPair>>() {    				
    				public void onSuccess(ListLoadResult<GwtGroupedNVPair> pairs) {
    					callback.onSuccess(pairs);
    				}    				
    				public void onFailure(Throwable caught) {
    					FailureHandler.handle(caught);
    				}
    			});
            }
        };

        m_loader = new BaseListLoader<ListLoadResult<GwtGroupedNVPair>>(proxy);
        m_loader.addLoadListener( new DataLoadListener());
        
        m_store = new ListStore<GwtGroupedNVPair>(m_loader);  

        ColumnConfig id  = new ColumnConfig("id",  MSGS.deviceBndId(), 10);  
        ColumnConfig name  = new ColumnConfig("name",  MSGS.deviceBndName(), 50);  
        ColumnConfig status = new ColumnConfig("statusLoc", MSGS.deviceBndState(), 20);  
        ColumnConfig version = new ColumnConfig("version", MSGS.deviceBndVersion(), 20);  
        
        List<ColumnConfig> config = new ArrayList<ColumnConfig>();  
        config.add(id);  
        config.add(name);  
        config.add(status);  
        config.add(version);  

        ColumnModel cm = new ColumnModel(config);    
      
        GridView view = new GridView();
        view.setForceFit(true);
        
        m_grid = new Grid<GwtGroupedNVPair>(m_store, cm);  
        m_grid.setView(view);
        m_grid.setBorders(false);
        m_grid.setLoadMask(true);
        m_grid.setStripeRows(true);
        
        GridSelectionModel<GwtGroupedNVPair> selectionModel = new GridSelectionModel<GwtGroupedNVPair>();
        selectionModel.setSelectionMode(SelectionMode.SINGLE);
        m_grid.setSelectionModel(selectionModel);
        m_grid.getSelectionModel().addSelectionChangedListener(new SelectionChangedListener<GwtGroupedNVPair>() {
			@Override
			public void selectionChanged(SelectionChangedEvent<GwtGroupedNVPair> se) {
				GwtGroupedNVPair selectedEntry = se.getSelectedItem();
				if (selectedEntry != null) {
					if ("bndActive".equals(selectedEntry.getStatus())) {
        			    m_startButton.disable();
        				m_stopButton.enable();
        			}
        			else {
        			    m_stopButton.disable();
            			m_startButton.enable();
        			}
				}
				else {
					m_startButton.setEnabled(false);
					m_stopButton.setEnabled(false);                 
	            }
			}
        	
        });
    }
    
    
>>>>>>> 9c1121eb
	public void refresh() 
	{
		if (m_dirty && m_initialized) {
			m_dirty = false;
			m_loader.load();
			m_toolBar.enable();
			m_startButton.disable();
			m_stopButton.disable();
		}
	}
	
	// --------------------------------------------------------------------------------------
    //
    //    Data Load Listener
    //
    // --------------------------------------------------------------------------------------

    private class DataLoadListener extends LoadListener
    {
        public DataLoadListener() {
        }
        
        public void loaderBeforeLoad(LoadEvent le) {
        	m_grid.mask(MSGS.loading());
        }

        public void loaderLoad(LoadEvent le) {
        	if (le.exception != null) {
                FailureHandler.handle(le.exception);
            }
        	m_startButton.disable();
        	m_stopButton.disable();
        	m_grid.unmask();
        }
    
        public void loaderLoadException(LoadEvent le) {

        	if (le.exception != null) {
        		FailureHandler.handle(le.exception);
        	}
        	m_startButton.disable();
        	m_stopButton.disable();
        	m_grid.unmask();
        }
    }
}<|MERGE_RESOLUTION|>--- conflicted
+++ resolved
@@ -65,10 +65,14 @@
 	private final GwtDeviceServiceAsync gwtDeviceService = GWT.create(GwtDeviceService.class);
 
 	@SuppressWarnings("unused")
-<<<<<<< HEAD
 	private GwtSession      m_currentSession;
 	private boolean         m_initialized;
 
+	private boolean         m_dirty;
+	private ToolBar         m_toolBar;
+	private Button			m_refreshButton;
+	private Button          m_startButton;
+	private Button          m_stopButton;
 	private Grid<GwtGroupedNVPair> m_grid;
 	private ListStore<GwtGroupedNVPair> m_store;	
 	private BaseListLoader<ListLoadResult<GwtGroupedNVPair>> m_loader;	
@@ -76,6 +80,7 @@
 
 	public BundlesTab(GwtSession currentSession) {
 		m_currentSession = currentSession;
+		m_dirty = true;
 		m_initialized    = false;
 	}
 
@@ -86,6 +91,120 @@
 		setLayout(new FitLayout());
 		setId("device-bundles");
 
+		initToolbar();
+		initBundles();
+
+		ContentPanel bundlePanel = new ContentPanel();
+		bundlePanel.setBorders(false);
+		bundlePanel.setBodyBorder(false);
+		bundlePanel.setHeaderVisible(false);
+		bundlePanel.setLayout( new FitLayout());
+		bundlePanel.setScrollMode(Scroll.AUTO);
+		bundlePanel.setTopComponent(m_toolBar);
+		bundlePanel.add(m_grid);
+
+		add(bundlePanel);
+		m_initialized = true;
+	}
+
+	private void initToolbar() {
+		m_toolBar = new ToolBar();
+		m_toolBar.setBorders(true);
+		m_toolBar.setId("packages-toolbar");
+
+		m_refreshButton = new Button(MSGS.refreshButton(), 
+				AbstractImagePrototype.create(Resources.INSTANCE.refresh()),
+				new SelectionListener<ButtonEvent>() {
+			@Override
+			public void componentSelected(ButtonEvent ce) {
+				m_toolBar.disable();
+				m_dirty = true;
+				refresh();
+			}
+		}
+				);
+
+		m_refreshButton.setEnabled(true);
+		m_toolBar.add(m_refreshButton);
+		m_toolBar.add(new SeparatorToolItem());
+
+		final AsyncCallback<Void> callback = new AsyncCallback<Void>() {                	    
+			public void onFailure(Throwable caught) {
+				FailureHandler.handle(caught);  
+				m_dirty = true;
+			}            
+			public void onSuccess(Void arg0) {
+				m_dirty = true;
+				refresh();
+			}
+		};
+
+		m_startButton = new Button(MSGS.deviceTabBundleStart(), 
+				AbstractImagePrototype.create(Resources.INSTANCE.packageAdd()),
+				new SelectionListener<ButtonEvent>() {
+			@Override
+			public void componentSelected(ButtonEvent ce) {
+				m_toolBar.disable();
+				m_grid.mask(MSGS.waiting());
+				gwtXSRFService.generateSecurityToken(new AsyncCallback<GwtXSRFToken> () {
+					@Override
+					public void onFailure(Throwable ex) {
+						FailureHandler.handle(ex);
+					}
+
+					@Override
+					public void onSuccess(GwtXSRFToken token) {	
+						gwtDeviceService.startBundle(token, m_grid.getSelectionModel().getSelectedItem().getId(), callback);
+					}});
+			}
+		}
+				);
+
+		m_startButton.setEnabled(true);
+		m_toolBar.add(m_startButton);
+		m_toolBar.add(new SeparatorToolItem());
+
+		m_stopButton = new Button(MSGS.deviceTabBundleStop(),
+				AbstractImagePrototype.create(Resources.INSTANCE.packageDelete()),
+				new SelectionListener<ButtonEvent>() {
+			@Override
+			public void componentSelected(ButtonEvent ce) {
+				final GwtGroupedNVPair selectedBundle = m_grid.getSelectionModel().getSelectedItem();
+				MessageBox.confirm(MSGS.confirm(),
+						MSGS.deviceStopBundle(selectedBundle.getName()),
+						new Listener<MessageBoxEvent>() {
+					@Override
+					public void handleEvent(MessageBoxEvent be) {
+						Dialog  dialog = be.getDialog();
+						if (dialog.yesText.equals(be.getButtonClicked().getText())) {
+							m_toolBar.disable();
+							m_grid.mask(MSGS.waiting());
+							gwtXSRFService.generateSecurityToken(new AsyncCallback<GwtXSRFToken> () {
+								@Override
+								public void onFailure(Throwable ex) {
+									FailureHandler.handle(ex);
+								}
+
+								@Override
+								public void onSuccess(GwtXSRFToken token) {	
+									gwtDeviceService.stopBundle(token, m_grid.getSelectionModel().getSelectedItem().getId(), callback);
+								}});
+						}
+
+					}
+				});
+			}
+		});
+
+
+		m_stopButton.setEnabled(true);
+		m_toolBar.add(m_stopButton);
+		m_toolBar.add(new SeparatorToolItem());
+
+		m_toolBar.disable();
+	}
+
+	private void initBundles() {
 		RpcProxy<ListLoadResult<GwtGroupedNVPair>> proxy = new RpcProxy<ListLoadResult<GwtGroupedNVPair>>() {  
 			@Override  
 			protected void load(Object loadConfig, final AsyncCallback<ListLoadResult<GwtGroupedNVPair>> callback) {
@@ -110,6 +229,7 @@
 		};
 
 		m_loader = new BaseListLoader<ListLoadResult<GwtGroupedNVPair>>(proxy);
+		m_loader.addLoadListener( new DataLoadListener());
 
 		m_store = new ListStore<GwtGroupedNVPair>(m_loader);  
 
@@ -135,205 +255,32 @@
 		m_grid.setLoadMask(true);
 		m_grid.setStripeRows(true);
 
-		add(m_grid);
-		m_initialized = true;
-	}
-
-
-=======
-    private GwtSession      m_currentSession;
-    private boolean         m_initialized;
-	
-    private boolean         m_dirty;
-    private ToolBar         m_toolBar;
-    private Button			m_refreshButton;
-    private Button          m_startButton;
-    private Button          m_stopButton;
-	private Grid<GwtGroupedNVPair> m_grid;
-	private ListStore<GwtGroupedNVPair> m_store;	
-	private BaseListLoader<ListLoadResult<GwtGroupedNVPair>> m_loader;	
-    
-	
-    public BundlesTab(GwtSession currentSession) {
-        m_currentSession = currentSession;
-        m_dirty = true;
-    	m_initialized    = false;
-    }
-    
-    
-    protected void onRender(Element parent, int index) 
-    {        
-    	super.onRender(parent, index);         
-        setLayout(new FitLayout());
-        setId("device-bundles");
-
-        initToolbar();
-        initBundles();
-        
-        ContentPanel bundlePanel = new ContentPanel();
-        bundlePanel.setBorders(false);
-        bundlePanel.setBodyBorder(false);
-        bundlePanel.setHeaderVisible(false);
-        bundlePanel.setLayout( new FitLayout());
-        bundlePanel.setScrollMode(Scroll.AUTO);
-        bundlePanel.setTopComponent(m_toolBar);
-        bundlePanel.add(m_grid);
-        
-        add(bundlePanel);
-        m_initialized = true;
-    }
-    
-    private void initToolbar() {
-    	m_toolBar = new ToolBar();
-        m_toolBar.setBorders(true);
-        m_toolBar.setId("packages-toolbar");
- 
-        m_refreshButton = new Button(MSGS.refreshButton(), 
-        		AbstractImagePrototype.create(Resources.INSTANCE.refresh()),
-                new SelectionListener<ButtonEvent>() {
-		            @Override
-		            public void componentSelected(ButtonEvent ce) {
-		            	m_toolBar.disable();
-        				m_dirty = true;
-        				refresh();
-		            }
-		         }
-        );
-        
-        m_refreshButton.setEnabled(true);
-        m_toolBar.add(m_refreshButton);
-        m_toolBar.add(new SeparatorToolItem());
-        
-        final AsyncCallback<Void> callback = new AsyncCallback<Void>() {                	    
-        	public void onFailure(Throwable caught) {
-        		FailureHandler.handle(caught);  
-        		m_dirty = true;
-        	}            
-        	public void onSuccess(Void arg0) {
-        		m_dirty = true;
-        		refresh();
-        	}
-        };
-        
-        m_startButton = new Button(MSGS.deviceTabBundleStart(), 
-        		AbstractImagePrototype.create(Resources.INSTANCE.packageAdd()),
-                new SelectionListener<ButtonEvent>() {
-		            @Override
-		            public void componentSelected(ButtonEvent ce) {
-		            	m_toolBar.disable();
-		            	m_grid.mask(MSGS.waiting());
-		                gwtDeviceService.startBundle(m_grid.getSelectionModel().getSelectedItem().getId(), callback);
-		            }
-		        }
-        );
-        
-        m_startButton.setEnabled(true);
-        m_toolBar.add(m_startButton);
-        m_toolBar.add(new SeparatorToolItem());
-        
-        m_stopButton = new Button(MSGS.deviceTabBundleStop(),
-        		AbstractImagePrototype.create(Resources.INSTANCE.packageDelete()),
-                new SelectionListener<ButtonEvent>() {
-		            @Override
-		            public void componentSelected(ButtonEvent ce) {
-		            	final GwtGroupedNVPair selectedBundle = m_grid.getSelectionModel().getSelectedItem();
-		            	MessageBox.confirm(MSGS.confirm(),
-		            			           MSGS.deviceStopBundle(selectedBundle.getName()),
-		            			           new Listener<MessageBoxEvent>() {
-												@Override
-												public void handleEvent(MessageBoxEvent be) {
-													Dialog  dialog = be.getDialog();
-													if (dialog.yesText.equals(be.getButtonClicked().getText())) {
-														m_toolBar.disable();
-						            					m_grid.mask(MSGS.waiting());
-						            					gwtDeviceService.stopBundle(m_grid.getSelectionModel().getSelectedItem().getId(), callback);
-													}
-													
-												}
-		            						}
-		            	);
-		            }
-        		}
-        );
-
-
-        m_stopButton.setEnabled(true);
-        m_toolBar.add(m_stopButton);
-        m_toolBar.add(new SeparatorToolItem());
-        
-        m_toolBar.disable();
-    }
-    
-    private void initBundles() {
-    	RpcProxy<ListLoadResult<GwtGroupedNVPair>> proxy = new RpcProxy<ListLoadResult<GwtGroupedNVPair>>() {  
-            @Override  
-            protected void load(Object loadConfig, final AsyncCallback<ListLoadResult<GwtGroupedNVPair>> callback) {
-            	gwtDeviceService.findBundles( new AsyncCallback<ListLoadResult<GwtGroupedNVPair>>() {    				
-    				public void onSuccess(ListLoadResult<GwtGroupedNVPair> pairs) {
-    					callback.onSuccess(pairs);
-    				}    				
-    				public void onFailure(Throwable caught) {
-    					FailureHandler.handle(caught);
-    				}
-    			});
-            }
-        };
-
-        m_loader = new BaseListLoader<ListLoadResult<GwtGroupedNVPair>>(proxy);
-        m_loader.addLoadListener( new DataLoadListener());
-        
-        m_store = new ListStore<GwtGroupedNVPair>(m_loader);  
-
-        ColumnConfig id  = new ColumnConfig("id",  MSGS.deviceBndId(), 10);  
-        ColumnConfig name  = new ColumnConfig("name",  MSGS.deviceBndName(), 50);  
-        ColumnConfig status = new ColumnConfig("statusLoc", MSGS.deviceBndState(), 20);  
-        ColumnConfig version = new ColumnConfig("version", MSGS.deviceBndVersion(), 20);  
-        
-        List<ColumnConfig> config = new ArrayList<ColumnConfig>();  
-        config.add(id);  
-        config.add(name);  
-        config.add(status);  
-        config.add(version);  
-
-        ColumnModel cm = new ColumnModel(config);    
-      
-        GridView view = new GridView();
-        view.setForceFit(true);
-        
-        m_grid = new Grid<GwtGroupedNVPair>(m_store, cm);  
-        m_grid.setView(view);
-        m_grid.setBorders(false);
-        m_grid.setLoadMask(true);
-        m_grid.setStripeRows(true);
-        
-        GridSelectionModel<GwtGroupedNVPair> selectionModel = new GridSelectionModel<GwtGroupedNVPair>();
-        selectionModel.setSelectionMode(SelectionMode.SINGLE);
-        m_grid.setSelectionModel(selectionModel);
-        m_grid.getSelectionModel().addSelectionChangedListener(new SelectionChangedListener<GwtGroupedNVPair>() {
+		GridSelectionModel<GwtGroupedNVPair> selectionModel = new GridSelectionModel<GwtGroupedNVPair>();
+		selectionModel.setSelectionMode(SelectionMode.SINGLE);
+		m_grid.setSelectionModel(selectionModel);
+		m_grid.getSelectionModel().addSelectionChangedListener(new SelectionChangedListener<GwtGroupedNVPair>() {
 			@Override
 			public void selectionChanged(SelectionChangedEvent<GwtGroupedNVPair> se) {
 				GwtGroupedNVPair selectedEntry = se.getSelectedItem();
 				if (selectedEntry != null) {
 					if ("bndActive".equals(selectedEntry.getStatus())) {
-        			    m_startButton.disable();
-        				m_stopButton.enable();
-        			}
-        			else {
-        			    m_stopButton.disable();
-            			m_startButton.enable();
-        			}
+						m_startButton.disable();
+						m_stopButton.enable();
+					}
+					else {
+						m_stopButton.disable();
+						m_startButton.enable();
+					}
 				}
 				else {
 					m_startButton.setEnabled(false);
 					m_stopButton.setEnabled(false);                 
-	            }
-			}
-        	
-        });
-    }
-    
-    
->>>>>>> 9c1121eb
+				}
+			}
+
+		});
+	}
+
 	public void refresh() 
 	{
 		if (m_dirty && m_initialized) {
@@ -344,39 +291,39 @@
 			m_stopButton.disable();
 		}
 	}
-	
+
 	// --------------------------------------------------------------------------------------
-    //
-    //    Data Load Listener
-    //
-    // --------------------------------------------------------------------------------------
-
-    private class DataLoadListener extends LoadListener
-    {
-        public DataLoadListener() {
-        }
-        
-        public void loaderBeforeLoad(LoadEvent le) {
-        	m_grid.mask(MSGS.loading());
-        }
-
-        public void loaderLoad(LoadEvent le) {
-        	if (le.exception != null) {
-                FailureHandler.handle(le.exception);
-            }
-        	m_startButton.disable();
-        	m_stopButton.disable();
-        	m_grid.unmask();
-        }
-    
-        public void loaderLoadException(LoadEvent le) {
-
-        	if (le.exception != null) {
-        		FailureHandler.handle(le.exception);
-        	}
-        	m_startButton.disable();
-        	m_stopButton.disable();
-        	m_grid.unmask();
-        }
-    }
+	//
+	//    Data Load Listener
+	//
+	// --------------------------------------------------------------------------------------
+
+	private class DataLoadListener extends LoadListener
+	{
+		public DataLoadListener() {
+		}
+
+		public void loaderBeforeLoad(LoadEvent le) {
+			m_grid.mask(MSGS.loading());
+		}
+
+		public void loaderLoad(LoadEvent le) {
+			if (le.exception != null) {
+				FailureHandler.handle(le.exception);
+			}
+			m_startButton.disable();
+			m_stopButton.disable();
+			m_grid.unmask();
+		}
+
+		public void loaderLoadException(LoadEvent le) {
+
+			if (le.exception != null) {
+				FailureHandler.handle(le.exception);
+			}
+			m_startButton.disable();
+			m_stopButton.disable();
+			m_grid.unmask();
+		}
+	}
 }