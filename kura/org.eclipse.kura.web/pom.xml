<?xml version="1.0" encoding="UTF-8"?>
<!--

    Copyright (c) 2011, 2014 Eurotech and/or its affiliates

     All rights reserved. This program and the accompanying materials
     are made available under the terms of the Eclipse Public License v1.0
     which accompanies this distribution, and is available at
     http://www.eclipse.org/legal/epl-v10.html

    Contributors:
      Eurotech

-->
<project xmlns="http://maven.apache.org/POM/4.0.0" xmlns:xsi="http://www.w3.org/2001/XMLSchema-instance"
	xsi:schemaLocation="http://maven.apache.org/POM/4.0.0 http://maven.apache.org/maven-v4_0_0.xsd">

	<!-- POM file generated with GWT webAppCreator -->
	<modelVersion>4.0.0</modelVersion>
	<parent>
		<groupId>org.eclipse.kura</groupId>
		<artifactId>kura</artifactId>
<<<<<<< HEAD
		<version>1.1.1</version>
=======
		<version>1.1.2</version>
>>>>>>> c26d77b8
		<relativePath>../pom_pom.xml</relativePath>
	</parent>

	<artifactId>org.eclipse.kura.web</artifactId>
<<<<<<< HEAD
	<version>1.0.2</version>
=======
	<version>1.0.3</version>
>>>>>>> c26d77b8
	<packaging>war</packaging>
	<name>org.eclipse.kura.web</name>

	<properties>
		<kura.basedir>${project.basedir}/..</kura.basedir>
		<!-- Convenience property to set the GWT version -->
		<gwtVersion>2.4.0</gwtVersion>
		<!-- GWT needs at least java 1.5 -->
		<webappDirectory>${project.build.directory}/${project.build.finalName}</webappDirectory>
		<project.build.sourceEncoding>UTF-8</project.build.sourceEncoding>
	</properties>

	<dependencies>
		<!-- <dependency> <groupId>com.google.gwt</groupId> <artifactId>gwt-osgi</artifactId> 
			<version>${gwtVersion}</version> <scope>runtime</scope> </dependency> <dependency> 
			<groupId>com.google.gwt</groupId> <artifactId>gwt-servlet</artifactId> <version>${gwtVersion}</version> 
			<scope>runtime</scope> </dependency> -->
		<dependency>
			<groupId>com.google.gwt</groupId>
			<artifactId>gwt-user</artifactId>
			<version>${gwtVersion}</version>
			<scope>provided</scope>
		</dependency>
		<dependency>
			<groupId>com.extjs</groupId>
			<artifactId>gxt</artifactId>
			<version>2.2.5</version>
		</dependency>
		<dependency>
			<groupId>org.eclipse.kura</groupId>
			<artifactId>org.eclipse.kura.api</artifactId>
			<version>[1.0,2.0)</version>
			<scope>provided</scope>
		</dependency>
		<dependency>
			<groupId>org.eclipse.kura</groupId>
			<artifactId>org.eclipse.kura.core</artifactId>
			<version>[1.0,2.0)</version>
			<scope>provided</scope>
		</dependency>
		<dependency>
			<groupId>org.eclipse.kura</groupId>
			<artifactId>org.eclipse.kura.core.configuration</artifactId>
			<version>[1.0,2.0)</version>
			<scope>provided</scope>
		</dependency>
		<dependency>
			<groupId>org.eclipse.kura</groupId>
			<artifactId>org.eclipse.kura.core.net</artifactId>
			<version>[1.0,2.0)</version>
			<scope>provided</scope>
		</dependency>
		<dependency>
			<groupId>org.eclipse.kura</groupId>
			<artifactId>org.eclipse.kura.deployment.agent</artifactId>
			<version>[1.0,2.0)</version>
			<scope>provided</scope>
		</dependency>
		<dependency>
			<groupId>com.allen-sauer.gwt.log</groupId>
			<artifactId>gwt-log</artifactId>
			<version>3.1.8</version>
		</dependency>
		<dependency>
			<groupId>org.osgi</groupId>
			<artifactId>org.osgi.core</artifactId>
			<version>4.3.0</version>
		</dependency>
		<dependency>
			<groupId>org.osgi</groupId>
			<artifactId>org.osgi.compendium</artifactId>
			<version>4.3.0</version>
		</dependency>
		<dependency>
			<groupId>junit</groupId>
			<artifactId>junit</artifactId>
			<version>4.7</version>
			<scope>provided</scope>
		</dependency>
<<<<<<< HEAD
        <dependency>
=======
	        <dependency>
>>>>>>> c26d77b8
			<groupId>org.slf4j</groupId>
			<artifactId>slf4j-api</artifactId>
			<version>1.6.4</version>
		</dependency>
		<dependency>
			<groupId>org.slf4j</groupId>
			<artifactId>slf4j-log4j12</artifactId>
			<version>1.6.4</version>
		</dependency>
		<dependency>
			<groupId>commons-fileupload</groupId>
			<artifactId>commons-fileupload</artifactId>
			<version>1.2.2</version>
		</dependency>
		<dependency>
			<groupId>commons-io</groupId>
			<artifactId>commons-io</artifactId>
			<version>2.1</version>
		</dependency>
	</dependencies>

	<build>
		<!-- Generate compiled stuff in the folder used for developing mode -->
		<outputDirectory>src/main/webapp/WEB-INF/classes</outputDirectory>
		<extensions>
			<extension>
				<groupId>org.apache.maven.wagon</groupId>
				<artifactId>wagon-ssh</artifactId>
				<version>1.0-beta-6</version>
			</extension>
		</extensions>
 		<plugins>
<!--
                    <plugin>
                        <artifactId>maven-dependency-plugin</artifactId>
                            <executions>
                                <execution>
                                    <phase>install</phase>
                                    <goals>
                                        <goal>copy-dependencies</goal>
                                    </goals>
                                    <configuration>
		                        <includeArtifactIds>gxt</includeArtifactIds>
                                        <outputDirectory>${project.build.directory}/lib</outputDirectory>
                                    </configuration>
                                </execution>
                            </executions>
                    </plugin>
-->
			<!-- Download GXT CSS -->
			<plugin>
				<groupId>org.codehaus.mojo</groupId>
				<artifactId>wagon-maven-plugin</artifactId>
				<version>1.0-beta-3</version>
				<executions>
					<execution>
						<id>gxt-resource-download</id>
						<phase>validate</phase>
						<goals>
							<goal>download-single</goal>
						</goals>
						<configuration>
							<url>https://s3.amazonaws.com/esf-updates</url>
							<fromFile>gxt_resources_2.3.1.tar.gz</fromFile>
							<toDir>src/main/webapp/gxt</toDir>
						</configuration>
					</execution>
				</executions>
			</plugin>
			<plugin>
				<groupId>org.apache.maven.plugins</groupId>
				<artifactId>maven-antrun-plugin</artifactId>
				<version>1.7</version>
				<executions>
					<execution>
						<id>gxt-extract</id>
						<phase>compile</phase>
						<goals>
							<goal>run</goal>
						</goals>
						<configuration>
							<target>
								<untar src="src/main/webapp/gxt/gxt_resources_2.3.1.tar.gz"
									   dest="src/main/webapp/gxt"
									   compression="gzip" />
							</target>
						</configuration>
					</execution>
					<execution>
						<id>gxt-archive-delete</id>
						<phase>compile</phase>
						<goals>
							<goal>run</goal>
						</goals>
						<configuration>
							<target>
								<delete file="src/main/webapp/gxt/gxt_resources_2.3.1.tar.gz" />
							</target>
						</configuration>
					</execution>
				</executions>
			</plugin>
			<plugin>
					<groupId>org.codehaus.mojo</groupId>
					<artifactId>properties-maven-plugin</artifactId>
					<version>1.0-alpha-1</version>
					<executions>
							<execution>
									<phase>compile</phase>
									<goals>
											<goal>read-project-properties</goal>
									</goals>
									<configuration>
									<files>
											<file>${basedir}/../distrib/build.properties</file>
									</files>
									</configuration>
							 </execution>
					</executions>
			</plugin>
			<plugin>
				<groupId>org.apache.maven.plugins</groupId>
				<artifactId>maven-eclipse-plugin</artifactId>
				<version>2.9</version>
				<configuration>
					<skip>false</skip>
				</configuration>
			</plugin>
			<!-- Remove CSS on clean -->
			<plugin>
				<groupId>org.apache.maven.plugins</groupId>
			    <artifactId>maven-clean-plugin</artifactId>
				<version>2.4.1</version>
				<configuration>
					<filesets>
						<fileset>
							<directory>src/main/webapp/gxt</directory>
							<includes>
								<include>**/*</include>
							</includes>
							<excludes>
								<exclude>.gitkeep</exclude>
							</excludes>
							<followSymlinks>false</followSymlinks>
						</fileset>
						<fileset>
							<directory>src/main/webapp/denali</directory>
							<excludes>
								<exclude>blank.html</exclude>
								<exclude>clear.gif</exclude>
								<exclude>hosted.html</exclude>
							</excludes>
						</fileset>
						<fileset>
							<directory>src/main/webapp/WEB-INF</directory>
							<excludes>
								<exclude>web.xml</exclude>
							</excludes>
						</fileset>
					</filesets>
				</configuration>
			</plugin>
			<!-- GWT Maven Plugin -->
			<plugin>
				<groupId>org.codehaus.mojo</groupId>
				<artifactId>gwt-maven-plugin</artifactId>
				<version>2.4.0</version>
				<executions>
					<execution>
						<goals>
							<goal>compile</goal>
							<goal>test</goal>
							<goal>i18n</goal>
							<goal>generateAsync</goal>
						</goals>
					</execution>
				</executions>
				<!-- Plugin configuration. There are many available options, see gwt-maven-plugin 
					documentation at codehaus.org -->
				<configuration>
					<runTarget>denali.html</runTarget>
					<hostedWebapp>${webappDirectory}</hostedWebapp>
					<i18nMessagesBundle>org.eclipse.kura.web.client.messages.Messages</i18nMessagesBundle>
					<i18nConstantsWithLookupBundle>org.eclipse.kura.web.client.messages.ValidationMessages</i18nConstantsWithLookupBundle>
                    <webappDirectory>src/main/webapp</webappDirectory>
				</configuration>
			</plugin>

			<!-- Copy static web files before executing gwt:run -->
			<plugin>
				<groupId>org.apache.maven.plugins</groupId>
				<artifactId>maven-war-plugin</artifactId>
				<version>2.1.1</version>
				<executions>
					<execution>
						<phase>compile</phase>
						<goals>
							<goal>exploded</goal>
						</goals>
					</execution>
				</executions>
				<configuration>
					<webappDirectory>${webappDirectory}</webappDirectory>
					<archive>
						<manifestFile>META-INF/MANIFEST.MF</manifestFile>
					</archive>
				</configuration>
			</plugin>
			<plugin>
				<groupId>org.apache.maven.plugins</groupId>
				<artifactId>maven-compiler-plugin</artifactId>
				<version>2.3.2</version>
				<configuration>
					<source>1.5</source>
					<target>1.5</target>
				</configuration>
			</plugin>

			<plugin>
				<groupId>org.apache.maven.plugins</groupId>
				<artifactId>maven-assembly-plugin</artifactId>
				<version>2.4</version>
				<executions>
					<execution>
						<id>buid-version-jar</id>
						<phase>package</phase>
						<goals>
							<goal>single</goal>
						</goals>
						<configuration>
							<finalName>${project.artifactId}_${project.version}.v${kura.build.version}</finalName>
							<appendAssemblyId>false</appendAssemblyId>
							<archive>
								<manifestFile>META-INF/MANIFEST.MF</manifestFile>
							</archive>
							<descriptors>
								<descriptor>src/main/assembly/bundle.xml</descriptor>
							</descriptors>
						</configuration>
					</execution>
					<execution>
						<id>standard-jar</id>
						<phase>package</phase>
						<goals>
							<goal>single</goal>
						</goals>
						<configuration>
							<finalName>${project.artifactId}-${project.version}</finalName>
							<appendAssemblyId>false</appendAssemblyId>
							<archive>
								<manifestFile>META-INF/MANIFEST.MF</manifestFile>
							</archive>
							<descriptors>
								<descriptor>src/main/assembly/bundle.xml</descriptor>
							</descriptors>
						</configuration>
					</execution>
				</executions>
			</plugin>
		</plugins>
		<pluginManagement>
			<plugins>
				<!--This plugin's configuration is used to store Eclipse m2e settings 
					only. It has no influence on the Maven build itself. -->
				<plugin>
					<groupId>org.eclipse.m2e</groupId>
					<artifactId>lifecycle-mapping</artifactId>
					<version>1.0.0</version>
					<configuration>
						<lifecycleMappingMetadata>
							<pluginExecutions>
								<pluginExecution>
									<pluginExecutionFilter>
										<groupId>org.codehaus.mojo</groupId>
										<artifactId>gwt-maven-plugin</artifactId>
										<versionRange>[2.4.0,)</versionRange>
										<goals>
											<goal>generateAsync</goal>
											<goal>i18n</goal>
										</goals>
									</pluginExecutionFilter>
									<action>
										<ignore></ignore>
									</action>
								</pluginExecution>
								<pluginExecution>
									<pluginExecutionFilter>
										<groupId>org.apache.maven.plugins</groupId>
										<artifactId>maven-war-plugin</artifactId>
										<versionRange>[2.1.1,)</versionRange>
										<goals>
											<goal>generateAsync</goal>
											<goal>i18n</goal>
											<goal>exploded</goal>
										</goals>
									</pluginExecutionFilter>
									<action>
										<ignore></ignore>
									</action>
								</pluginExecution>
								<pluginExecution>
									<pluginExecutionFilter>
										<groupId>
											org.codehaus.mojo
										</groupId>
										<artifactId>
											wagon-maven-plugin
										</artifactId>
										<versionRange>
											[1.0-beta-3,)
										</versionRange>
										<goals>
											<goal>download-single</goal>
										</goals>
									</pluginExecutionFilter>
									<action>
										<ignore></ignore>
									</action>
								</pluginExecution>
								
								<pluginExecution>
									<pluginExecutionFilter>
										<groupId>
											org.apache.maven.plugins
										</groupId>
										<artifactId>
											maven-antrun-plugin
										</artifactId>
										<versionRange>
											[1.0-beta-3,)
										</versionRange>
										<goals>
											<goal>run</goal>
										</goals>
									</pluginExecutionFilter>
									<action>
										<ignore></ignore>
									</action>
								</pluginExecution>

								<pluginExecution>
									<pluginExecutionFilter>
										<groupId>
											org.codehaus.mojo
										</groupId>
										<artifactId>
											properties-maven-plugin
										</artifactId>
										<versionRange>
											[1.0-alpha-1,)
										</versionRange>
										<goals>
											<goal>
												read-project-properties
											</goal>
										</goals>
									</pluginExecutionFilter>
									<action>
										<ignore></ignore>
									</action>
								</pluginExecution>
								<pluginExecution>
									<pluginExecutionFilter>
										<groupId>
											org.codehaus.mojo
										</groupId>
										<artifactId>
											build-helper-maven-plugin
										</artifactId>
										<versionRange>
											[1.9,)
										</versionRange>
										<goals>
											<goal>regex-property</goal>
										</goals>
									</pluginExecutionFilter>
									<action>
										<ignore></ignore>
									</action>
								</pluginExecution>
							</pluginExecutions>
						</lifecycleMappingMetadata>
					</configuration>
				</plugin>
			</plugins>
		</pluginManagement>
	</build>
</project><|MERGE_RESOLUTION|>--- conflicted
+++ resolved
@@ -20,20 +20,12 @@
 	<parent>
 		<groupId>org.eclipse.kura</groupId>
 		<artifactId>kura</artifactId>
-<<<<<<< HEAD
-		<version>1.1.1</version>
-=======
 		<version>1.1.2</version>
->>>>>>> c26d77b8
 		<relativePath>../pom_pom.xml</relativePath>
 	</parent>
 
 	<artifactId>org.eclipse.kura.web</artifactId>
-<<<<<<< HEAD
-	<version>1.0.2</version>
-=======
 	<version>1.0.3</version>
->>>>>>> c26d77b8
 	<packaging>war</packaging>
 	<name>org.eclipse.kura.web</name>
 
@@ -113,11 +105,7 @@
 			<version>4.7</version>
 			<scope>provided</scope>
 		</dependency>
-<<<<<<< HEAD
-        <dependency>
-=======
 	        <dependency>
->>>>>>> c26d77b8
 			<groupId>org.slf4j</groupId>
 			<artifactId>slf4j-api</artifactId>
 			<version>1.6.4</version>
