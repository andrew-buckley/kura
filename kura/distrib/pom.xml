--- conflicted
+++ resolved
@@ -18,11 +18,7 @@
 	<parent>
 		<artifactId>kura</artifactId>
 		<groupId>org.eclipse.kura</groupId>
-<<<<<<< HEAD
-		<version>0.7.1</version>
-=======
 		<version>1.0.0</version>
->>>>>>> 60e71961
 		<relativePath>../pom_pom.xml</relativePath>
 	</parent>
 
