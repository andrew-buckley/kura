--- conflicted
+++ resolved
@@ -21,11 +21,7 @@
         <parent>
                 <groupId>org.eclipse.kura</groupId>
                 <artifactId>kura</artifactId>
-<<<<<<< HEAD
-                <version>0.7.0</version>
-=======
                 <version>0.7.1</version>
->>>>>>> 3a66906d
                 <relativePath>../manifest_pom.xml</relativePath>
         </parent>
 
